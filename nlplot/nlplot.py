"""Visualization Module for Natural Language Processing"""

import os
import gc
import pandas as pd
import numpy as np
import itertools
import multiprocessing
from collections import defaultdict, Counter
from tqdm import tqdm
from sklearn import preprocessing
from .helper import is_notebook
import datetime as datetime
<<<<<<< HEAD
import itertools
import warnings
warnings.filterwarnings('ignore')
warnings.simplefilter('ignore')

import gensim
import pyLDAvis.gensim
if is_notebook():
    pyLDAvis.enable_notebook()
=======
>>>>>>> eb1be0fc

import seaborn as sns
import plotly
import plotly.graph_objs as go
import plotly.express as px
from plotly.offline import iplot
from wordcloud import WordCloud
import IPython.display
from io import BytesIO
from PIL import Image
import networkx as nx
from networkx.algorithms import community
import gensim
import pyLDAvis.gensim
pyLDAvis.enable_notebook()

TTF_FILE_NAME = str(os.path.dirname(__file__)) + '/data/mplus-1c-regular.ttf'


def get_colorpalette(colorpalette, n_colors) -> list:
    """Get a color palette

    Args:
        colorpalette (str): cf.https://qiita.com/SaitoTsutomu/items/c79c9973a92e1e2c77a7
        n_colors (int): Number of colors to be displayed

    Returns:
            list: List of RGB

    """
    palette = sns.color_palette(colorpalette, n_colors)
    rgb = ['rgb({},{},{})'.format(*[x*256 for x in rgb]) for rgb in palette]
    return rgb


def freq_df(df_value, n_gram=1, n=50, stopwords=[], verbose=True):
    """Create a data frame of frequent word

    Args:
        df_value (pd.Series): Separated by space values
        stopwords (list): A list of words to specify for the stopword
        n_gram (int): N number of N grams
        n (int): How many words should be output
        verbose (bool): Whether or not to output the log by tqdm

    Returns:
            list: List of RGB

    """

    def generate_ngrams(text, n_gram=1):
        """Function to create a list of n-grams"""
        token = [token for token in text.lower().split(" ")
                 if token != "" if token not in stopwords]
        ngrams = zip(*[token[i:] for i in range(n_gram)])
        return [" ".join(ngram) for ngram in ngrams]

    freq_dict = defaultdict(int)
    if verbose:
        for sent in tqdm(df_value):
            for word in generate_ngrams(str(sent), n_gram=n_gram):
                freq_dict[word] += 1
    else:
        for sent in df_value:
            for word in generate_ngrams(str(sent), n_gram=n_gram):
                freq_dict[word] += 1

    fd_sorted = pd.DataFrame(sorted(freq_dict.items(),
                             key=lambda x: x[1])[::-1])
    fd_sorted.columns = ['word', 'word_count']
    return fd_sorted.head(n)


class NLPlot():
    """Visualization Module for Natural Language Processing

    Attributes:
        df (pd.DataFrame): Original data frame to be graphed
        target_col: Columns to be analyzed that exist in df (assuming type list) e.g. [hoge, fuga, ...]
        output_file_path: path to save the html file of the generated graph
        default_stopwords_file_path: The path to the file that defines the default stopword

    """

    def __init__(self, df, target_col, output_file_path='./',
                 default_stopwords_file_path=''):
        """init"""
        self.df = df.copy()
        self.target_col = target_col
        self.df.dropna(subset=[self.target_col], inplace=True)
        if type(self.df[self.target_col].iloc[0]) is not list:
            self.df.loc[:, self.target_col] = self.df[self.target_col].map(lambda x: x.split())
        self.df.loc[:, self.target_col + '_length'] = self.df[self.target_col].map(lambda x: len(x))
        self.output_file_path = output_file_path
        self.default_stopwords = []
        if os.path.exists(default_stopwords_file_path):
            f = open(default_stopwords_file_path)
            txt_file = f.readlines()
            f.close()
            self.default_stopwords = [line.strip() for line in txt_file]

    def get_stopword(self, top_n=10, min_freq=5) -> list:
        """Calculate the stop word.

        Calculate the top_n words with the highest number of occurrences
        and the words that occur only below the min_freq as stopwords.

        Args:
            top_n (int): Top N of the number of occurrences of words to exclude
            min_freq (int): Bottom of the number of occurrences of words to exclude

        Returns:
            list: list of stop words

        """
        fdist = Counter()

        # Count the number of occurrences per word.
        for doc in self.df[self.target_col]:
            for word in doc:
                fdist[word] += 1
        # word with a high frequency
        common_words = {word for word, freq in fdist.most_common(top_n)}
        # word with a low frequency
        rare_words = {word for word, freq in fdist.items() if freq <= min_freq}
        stopwords = list(common_words.union(rare_words))
        return stopwords

    def bar_ngram(self, title=None,
                  xaxis_label='', yaxis_label='',
                  ngram=1, top_n=50, width=800, height=1100,
                  color=None, horizon=True, stopwords=[], verbose=True, save=False) -> px.bar:
        """Plots of n-gram bar chart

        Args:
            title (str): title of plot
            xaxis_label (str): x-axis label name
            yaxis_label (str): y-axis label name
            ngram (int): N number of N grams
            top_n (int): How many words should be output
            width (int): width of the graph
            height (int): height of the graph
            color (str): color of the chart
            horizon (bool): To create a horizontal bar graph, use the True
            stopwords (list): A list of words to specify for the stopword.
            verbose (bool): Whether or not to output the log by tqdm
            save (bool): Whether or not to save the HTML file.

        Returns:
            px.bar: Figure of a bar graph

        """

        stopwords += self.default_stopwords

        _df = self.df.copy()
        _df.loc[:, 'space'] = self.df[self.target_col].apply(lambda x: ' '.join(x))

        # word count
        _df = freq_df(_df['space'], n_gram=ngram, n=top_n,
                      stopwords=stopwords, verbose=verbose)

        if horizon:
            fig = px.bar(
                _df.sort_values('word_count'),
                y='word',
                x='word_count',
                text='word_count',
                orientation='h',)
        else:
            fig = px.bar(
                _df,
                y='word_count',
                x='word',
                text='word_count',)

        fig.update_traces(
            texttemplate='%{text:.2s}',
            textposition='auto',
            marker_color=color,)
        fig.update_layout(
            title=str(title),
            xaxis_title=str(xaxis_label),
            yaxis_title=str(yaxis_label),
            width=width,
            height=height,)

        if save:
            self.save_plot(fig, title)

        del _df
        gc.collect()
        return fig

    def treemap(self, title=None, ngram=1, top_n=50,
                width=1300, height=600, stopwords=[], verbose=True, save=False) -> px.treemap:
        """Plots of Tree Map

        Args:
            title (str): title of plot
            ngram (int): N number of N grams
            top_n (int): How many words should be output
            width (int): width of the graph
            height (int): height of the graph
            stopwords (list): A list of words to specify for the stopword
            verbose (bool): Whether or not to output the log by tqdm
            save (bool): Whether or not to save the HTML file.

        Returns:
            px.treemap: Figure of a treemap graph

        """

        stopwords += self.default_stopwords

        _df = self.df.copy()
        _df.loc[:, 'space'] = self.df[self.target_col].apply(lambda x: ' '.join(x))

        # word count
        _df = freq_df(_df['space'], n_gram=ngram, n=top_n,
                      stopwords=stopwords, verbose=verbose)

        fig = px.treemap(
            _df,
            path=['word'],
            values='word_count',
        )
        fig.update_layout(
            title=str(title),
            width=width,
            height=height,
        )

        if save:
            self.save_plot(fig, title)

        del _df
        gc.collect()
        return fig

    def word_distribution(self, title=None,
                          xaxis_label='', yaxis_label='',
                          width=1000, height=600,
                          color=None, template='plotly',
                          bins=None, save=False) -> px.histogram:
        """Plots of word count histogram

        Args:
            title (str): title of plot
            xaxis_label (str): x-axis label name
            yaxis_label (str): y-axis label name
            width (int): width of the graph
            height (int): height of the graph
            color (str): color of the chart
            template (str): The plotly drawing style
            bins (int): Number of bins
            save (bool): Whether or not to save the HTML file.

        Returns:
            px.histogram: Figure of a bar graph

        """
        _df = self.df.copy()
        fig = px.histogram(_df, x=self.target_col+'_length',
                           color=color, template=template, nbins=bins)
        fig.update_layout(
            title=str(title),
            xaxis_title=str(xaxis_label),
            yaxis_title=str(yaxis_label),
            width=width,
            height=height,)

        if save:
            self.save_plot(fig, title)

        del _df
        gc.collect()
        return fig

    def wordcloud(self, width=800, height=500,
                  max_words=100, max_font_size=80, stopwords=[],
                  colormap=None, mask_file=None, save=False) -> None:
        """Plots of WordCloud

        Args:
            width (int): width of the graph
            height (int): height of the graph
            max_words: Number of words to display
            max_font_size: Size of words to be displayed
            stopwords (list): A list of words to specify for the stopword.
            colormap (str): cf.https://karupoimou.hatenablog.com/entry/2019/05/17/153207
            mask_file (str): Image to be masked file
            save (bool): Whether or not to save the Image file.

        Returns:
            None

        """

        f_path = TTF_FILE_NAME
        if mask_file is not None:
            mask = np.array(Image.open(mask_file))
        else:
            mask = None

        _df = self.df.copy()
        text = _df[self.target_col]
        stopwords += self.default_stopwords

        wordcloud = WordCloud(
                        background_color='white',
                        font_step=1,
                        contour_width=0,
                        contour_color='steelblue',
                        font_path=f_path,
                        stopwords=stopwords,
                        max_words=max_words,
                        max_font_size=max_font_size,
                        random_state=42,
                        width=width,
                        height=height,
                        mask=mask,
                        collocations=False,
                        prefer_horizontal=1,
                        colormap=colormap)
        wordcloud.generate(' '.join(list(itertools.chain(*list(text)))))

        def show_array(img):
            stream = BytesIO()
            if save:
                Image.fromarray(img).save('wordcloud.png')
            Image.fromarray(img).save(stream, 'png')
            IPython.display.display(IPython.display.
                                    Image(data=stream.getvalue()))

        img = wordcloud.to_array()
        show_array(img)

        del _df
        gc.collect()
        return None

    def get_edges_nodes(self, batches, min_edge_frequency) -> None:
        """Generating the Edge and Node data frames for a graph

        Args:
            batches (list): array of word lists
            min_edge_frequency (int): Minimum number of edge occurrences.
                                      Edges less than this number will be removed.

        Returns:
            None

        """

        def _ranked_topics(batches):
            """sort function"""
            batches.sort()
            return batches

        def _unique_combinations(batches):
            """craeted unique combinations

                e.g. [('hoge1', 'hoge2'), ('hoge1', 'hoge3'), ...]

            """
            return list(itertools.combinations(_ranked_topics(batches), 2))

        def _add_unique_combinations(_unique_combinations, _dict):
            """Calculate how many times the combination appears and store it in a dictionary"""
            for combination in _unique_combinations:
                if combination in _dict:
                    _dict[combination] += 1
                else:
                    _dict[combination] = 1
            return _dict

        edge_dict = {}
        source = []
        target = []
        edge_frequency = []
        for batch in batches:
            # e.g. {('hoge1', 'hoge2'): 8, ('hoge1', 'hoge3'): 3, ...}
            edge_dict = _add_unique_combinations(_unique_combinations(batch), edge_dict)

        # create edge dataframe
        for key, value in edge_dict.items():
            source.append(key[0])
            target.append(key[1])
            edge_frequency.append(value)
        edge_df = pd.DataFrame({'source': source, 'target': target, 'edge_frequency': edge_frequency})
        edge_df.sort_values(by='edge_frequency', ascending=False, inplace=True)
        edge_df.reset_index(drop=True, inplace=True)
        edge_df = edge_df[edge_df['edge_frequency'] > min_edge_frequency]

        # create node dataframe
        node_df = pd.DataFrame({'id': list(set(list(edge_df['source']) + list(edge_df['target'])))})
        labels = [i for i in range(len(node_df['id']))]
        node_df.loc[:, 'id_code'] = node_df.index
        node_dict = dict(zip(node_df['id'], labels))

        edge_df.loc[:, 'source_code'] = edge_df['source'].apply(lambda x: node_dict[x])
        edge_df.loc[:, 'target_code'] = edge_df['target'].apply(lambda x: node_dict[x])

        self.edge_df = edge_df
        self.node_df = node_df
        self.node_dict = node_dict
        self.edge_dict = edge_dict

        return None

    def get_graph(self) -> nx.Graph:
        """create Networkx

        Returns:
            nx.Graph(): Networkx graph
        """

        def _extract_edges(edge_df):
            tuple_out = []
            for i in range(0, len(self.edge_df.index)):
                tuple_out.append((self.edge_df['source_code'][i], self.edge_df['target_code'][i]))
            return tuple_out

        # Networkx graph
        G = nx.Graph()

        # Add Node from Data Frame
        G.add_nodes_from(self.node_df.id_code)

        # Add Edge from Data Frame
        # e.g. [(8, 47), (4, 47), (47, 0), ...]
        edge_tuples = _extract_edges(self.edge_df)
        for i in edge_tuples:
            G.add_edge(i[0], i[1])

        return G

    def build_graph(self, stopwords=[], min_edge_frequency=10) -> None:
        """Preprocessing to output a co-occurrence network

        Args:
            stopwords (list): List of words to exclude
            min_edge_frequency (int): Minimum number of edge occurrences
                                      (edges with fewer than this number are excluded)

        Returns:
            None

        """

        self.df_edit = self.df.copy()

        # Remove duplicates from the list to be analyzed
        self.df_edit.loc[:, self.target_col] = self.df_edit[self.target_col].map(lambda x: list(set(x)))

        # Acquire only the column data for this analysis.
        self.target = self.df_edit[[self.target_col]]

        # Get an array of word lists by excluding stop words
        # [['hoge1', 'hoge4', 'hoge7', 'hoge5'],
        #  ['hoge7', 'hoge2', 'hoge9', 'hoge12', 'hoge4'],...]
        stopwords += self.default_stopwords

        def _removestop(words):
            for stop_word in stopwords:
                try:
                    words.remove(stop_word)
                    words = words
                except Exception:
                    pass
            return words
        batch = self.target[self.target_col].map(_removestop)
        batches = batch.values.tolist()

        # Generating the Edge and Node data frames for a graph
        self.get_edges_nodes(batches, min_edge_frequency)

        # create adjacency, centrality, cluster
        # https://networkx.github.io/documentation/stable/reference/classes/generated/networkx.Graph.adjacency.html?highlight=adjacency#networkx.Graph.adjacency
        # https://networkx.github.io/documentation/networkx-1.10/reference/generated/networkx.algorithms.centrality.betweenness_centrality.html#betweenness-centrality
        # https://networkx.github.io/documentation/networkx-1.10/reference/generated/networkx.algorithms.cluster.clustering.html?highlight=clustering#clustering
        self.G = self.get_graph()
        self.adjacencies = dict(self.G.adjacency())
        self.betweeness = nx.betweenness_centrality(self.G)
        self.clustering_coeff = nx.clustering(self.G)
        self.node_df.loc[:, 'adjacency_frequency'] = self.node_df['id_code'].map(lambda x: len(self.adjacencies[x]))
        self.node_df.loc[:, 'betweeness_centrality'] = self.node_df['id_code'].map(lambda x: self.betweeness[x])
        self.node_df.loc[:, 'clustering_coefficient'] = self.node_df['id_code'].map(lambda x: self.clustering_coeff[x])

        # create community
        # https://networkx.github.io/documentation/stable/reference/algorithms/community.html#module-networkx.algorithms.community.modularity_max
        self.communities = community.greedy_modularity_communities(self.G)
        self.communities_dict = {}
        nodes_in_community = [list(i) for i in self.communities]
        for i in nodes_in_community:
            self.communities_dict[nodes_in_community.index(i)] = i

        def community_allocation(source_val):
            for k, v in self.communities_dict.items():
                if source_val in v:
                    return k

        self.node_df.loc[:, 'community'] = self.node_df['id_code'].map(lambda x: community_allocation(x))

        print('node_size:{}, edge_size:{}'.format(self.node_df.shape[0], self.edge_df.shape[0]))

        return None

    def co_network(self, title, sizing=100, node_size='adjacency_frequency',
                   color_palette='hls', layout=nx.kamada_kawai_layout,
                   light_theme=True, width=1700, height=1200, save=False) -> None:
        """Plots of co-occurrence networks

        Args:
            title (str): title of plot
            sizing (int): Size of the maker
            node_size (str): Column name to specify the size of the node
            color_palette (str): cf.https://qiita.com/SaitoTsutomu/items/c79c9973a92e1e2c77a7
            layout : nx.kamada_kawai_layout
            light_theme (bool): True if you want a light theme.
            width (int): width of the graph
            height (int): height of the graph
            save (bool): Whether or not to save the HTML file.

        Returns:
            None

        """

        # formatting options for plot - dark vs. light theme
        if light_theme:
            back_col = '#ffffff'
            edge_col = '#ece8e8'
        else:
            back_col = '#000000'
            edge_col = '#2d2b2b'

        # select of node_df -> ['adjacency_frequency', 'betweeness_centrality', 'clustering_coefficient']
        X = self.node_df[self.node_df.columns[2:5]]
        cols = self.node_df.columns[2:5]

        # scaling
        min_max_scaler = preprocessing.MinMaxScaler()
        X_scaled = min_max_scaler.fit_transform(X)
        _df = pd.DataFrame(X_scaled)
        _df.columns = cols

        for i in _df.columns:
            _df.loc[:, i] = _df[i].apply(lambda x: x*sizing)

        # extract graph x,y co-ordinates from G instance
        pos = layout(self.G)

        # add position of each node from G to 'pos' key
        for node in self.G.nodes:
            self.G.nodes[node]['pos'] = list(pos[node])

        stack = []
        index = 0

        # add edges to Plotly go.Scatter object
        for edge in self.G.edges:
            x0, y0 = self.G.nodes[edge[0]]['pos']
            x1, y1 = self.G.nodes[edge[1]]['pos']
            weight = 1.2
            trace = go.Scatter(x=tuple([x0, x1, None]), y=tuple([y0, y1, None]),
                               mode='lines',
                               line={'width': weight},
                               marker=dict(color=edge_col),
                               line_shape='spline',
                               opacity=1)

            # append edge traces
            stack.append(trace)

            index = index + 1

        # make a partly empty dictionary for the nodes
        marker = {'size': [], 'line': dict(width=0.5, color=edge_col), 'color': []}

        # initialise a go.Scatter object for the nodes
        node_trace = go.Scatter(x=[], y=[], hovertext=[], text=[],
                                mode='markers+text', textposition='bottom center',
                                hoverinfo="text", marker=marker)

        index = 0

        n_legends = len(self.node_df['community'].unique())
        colors = get_colorpalette(color_palette, n_legends)

        # add nodes to Plotly go.Scatter object
        for node in self.G.nodes():

            x, y = self.G.nodes[node]['pos']
            node_trace['x'] += tuple([x])
            node_trace['y'] += tuple([y])
            node_trace['text'] += tuple([self.node_df['id'][index]])

            # Change the color scheme for each community
            for i in range(n_legends):
                if self.node_df.community[index] == i:
                    node_trace['marker']['color'] += tuple([list(colors)[i]])
            node_trace['marker']['size'] += tuple([list(_df[node_size])[index]])

            index = index + 1

        # append node traces
        stack.append(node_trace)

        # set up axis for plot
        # hide axis line, grid, ticklabels and title
        axis = dict(showline=False,
                    zeroline=False,
                    showgrid=False,
                    showticklabels=False,
                    title='')

        # set up figure for plot
        fig = {
            "data": stack,
            "layout":
                go.Layout(title=str(title),
                          font=dict(family='Arial', size=12),
                          width=width,
                          height=height,
                          autosize=True,
                          showlegend=False,
                          xaxis=axis,
                          yaxis=axis,
                          margin=dict(l=40, r=40, b=85, t=100, pad=0),
                          hovermode='closest',
                          plot_bgcolor=back_col,  # set background color
                          )
        }
        iplot(fig)

        if save:
            self.save_plot(fig, title)

        del _df
        gc.collect()
        return None

    def sunburst(self, title, colorscale=False, color_col='betweeness_centrality',
                 color_continuous_scale='Oryel', width=1100, height=1100, save=False) -> px.sunburst:
        """Plots of sunburst chart

        Args:
            title (str): title of plot
            colorscale (bool): Size of the maker
            color_col (str): Color-coded column names.
            color_continuous_scale (str): cf.https://plotly.com/python/builtin-colorscales/
            width (int): width of the graph
            height (int): height of the graph
            save (bool): Whether or not to save the HTML file.

        Returns:
            px.sunburst: Figure of a sunburst graph

        """

        # make copy of node dataframe
        _df = self.node_df.copy()

        # change community label to string (needed for plot)
        _df.loc[:, 'community'] = _df['community'].map(lambda x: str(x))

        # conditionals for plot type
        if colorscale is False:
            fig = px.sunburst(_df, path=['community', 'id'], values='adjacency_frequency',
                              color='community', hover_name=None, hover_data=None)
        else:
            fig = px.sunburst(_df, path=['community', 'id'], values='adjacency_frequency',
                              color=color_col, hover_data=None,
                              color_continuous_scale=color_continuous_scale,
                              color_continuous_midpoint=np.average(_df[color_col],
                              weights=_df[color_col]))

        fig.update_layout(
            title=str(title),
            width=width,
            height=height,)

        if save:
            self.save_plot(fig, title)

        del _df
        gc.collect()
        return fig

    def ldavis(self, num_topics, passes, save=False) -> pyLDAvis:
        """Plots of pyLDAvis

        cf: https://github.com/bmabey/pyLDAvis

        Args:
            num_topics (int): The number of requested latent topics to be extracted from the training corpus.
            passes (int): Number of passes through the corpus during training.
            save (bool): Whether or not to save the HTML file.

        Returns:
            pyLDAvis: Figure of a pyLDAvis

        """

        workers = multiprocessing.cpu_count()
        workers = workers if workers == 1 else int(workers/2)

        dic = gensim.corpora.Dictionary(self.df[self.target_col])
        bow_corpus = [dic.doc2bow(doc) for doc in self.df[self.target_col]]

        # cf. https://radimrehurek.com/gensim/models/ldamodel.html
        lda_model = gensim.models.LdaMulticore(bow_corpus,
                                               num_topics=num_topics,
                                               id2word=dic,
                                               passes=passes,
                                               workers=workers,
                                               random_state=0)

        vis = pyLDAvis.gensim.prepare(lda_model, bow_corpus, dic)

        if save:
            date = str(pd.to_datetime(datetime.datetime.now())).split(' ')[0]
            filename = date + '_' + 'pyldavis.html'
            pyLDAvis.save_html(vis, filename)

        return vis

    def save_plot(self, fig, title) -> None:
        """Save the HTML file

        Args:
            fig (fig): Figure to be saved
            title (str): File name to save

        Returns:
            None

        """
        date = str(pd.to_datetime(datetime.datetime.now())).split(' ')[0]
        filename = date + '_' + str(title) + '.html'
        filename = self.output_file_path + filename
        plotly.offline.plot(fig, filename=filename, auto_open=False)
        return None

    def save_tables(self) -> None:
        """Storing a data frame"""

        date = str(pd.to_datetime(datetime.datetime.now())).split(' ')[0]
        self.node_df.to_csv(date + "_node_df_" + self.source + ".csv", index=False)
        print('Saved nodes')
        self.edge_df.to_csv(date + "_edge_df_" + self.source + ".csv", index=False)
        print('Saved edges')
        self.df.to_csv(date + "_df_" + self.source + "_.csv", index=False)
        print('Saved unedited dataframe')
        return None<|MERGE_RESOLUTION|>--- conflicted
+++ resolved
@@ -11,18 +11,6 @@
 from sklearn import preprocessing
 from .helper import is_notebook
 import datetime as datetime
-<<<<<<< HEAD
-import itertools
-import warnings
-warnings.filterwarnings('ignore')
-warnings.simplefilter('ignore')
-
-import gensim
-import pyLDAvis.gensim
-if is_notebook():
-    pyLDAvis.enable_notebook()
-=======
->>>>>>> eb1be0fc
 
 import seaborn as sns
 import plotly
@@ -37,7 +25,8 @@
 from networkx.algorithms import community
 import gensim
 import pyLDAvis.gensim
-pyLDAvis.enable_notebook()
+if is_notebook():
+    pyLDAvis.enable_notebook()
 
 TTF_FILE_NAME = str(os.path.dirname(__file__)) + '/data/mplus-1c-regular.ttf'
 
